--- conflicted
+++ resolved
@@ -387,49 +387,39 @@
     visibility: str  # "visible" | "hidden"
     diff: Optional[Dict[str, Any]] = None
     json: Optional[Any] = None
-<<<<<<< HEAD
     
+class SearchResponse(pydantic.BaseModel):
+    """
+    Response from the search operation.
+    """
+    success: bool
+    data: List[Dict[str, Any]]
+    warning: Optional[str] = None
+    error: Optional[str] = None
+
+class ExtractParams(pydantic.BaseModel):
+    """
+    Parameters for the extract operation.
+    """
+    prompt: Optional[str] = None
+    schema_: Optional[Any] = pydantic.Field(None, alias='schema')
+    system_prompt: Optional[str] = None
+    allow_external_links: Optional[bool] = False
+    enable_web_search: Optional[bool] = False
+    # Just for backwards compatibility
+    enableWebSearch: Optional[bool] = False
+    show_sources: Optional[bool] = False
+    agent: Optional[Dict[str, Any]] = None
+
+class ExtractResponse(pydantic.BaseModel):
+    """
+    Response from the extract operation.
+    """
+    success: bool
+    data: Optional[Any] = None
+    error: Optional[str] = None
+
 class FirecrawlApp:
-=======
-
->>>>>>> f48937a5
-    class SearchResponse(pydantic.BaseModel):
-        """
-        Response from the search operation.
-        """
-        success: bool
-        data: List[Dict[str, Any]]
-        warning: Optional[str] = None
-        error: Optional[str] = None
-
-    class ExtractParams(pydantic.BaseModel):
-        """
-        Parameters for the extract operation.
-        """
-        prompt: Optional[str] = None
-        schema_: Optional[Any] = pydantic.Field(None, alias='schema')
-        system_prompt: Optional[str] = None
-        allow_external_links: Optional[bool] = False
-        enable_web_search: Optional[bool] = False
-        # Just for backwards compatibility
-        enableWebSearch: Optional[bool] = False
-        show_sources: Optional[bool] = False
-        agent: Optional[Dict[str, Any]] = None
-
-
-
-
-    class ExtractResponse(pydantic.BaseModel):
-        """
-        Response from the extract operation.
-        """
-        success: bool
-        data: Optional[Any] = None
-        error: Optional[str] = None
-
-class FirecrawlApp:
-
-
     def __init__(self, api_key: Optional[str] = None, api_url: Optional[str] = None) -> None:
         """
         Initialize the FirecrawlApp instance with API key, API URL.
