import { ExtractorOptions, PageOptions } from "./../../lib/entities";
import { Request, Response } from "express";
import {
  billTeam,
  checkTeamCredits,
} from "../../services/billing/credit_billing";
import { authenticateUser } from "../auth";
import { PlanType, RateLimiterMode } from "../../types";
import { logJob } from "../../services/logging/log_job";
import { Document } from "../../lib/entities";
import { isUrlBlocked } from "../../scraper/WebScraper/utils/blocklist"; // Import the isUrlBlocked function
import { numTokensFromString } from "../../lib/LLM-extraction/helpers";
import {
  defaultPageOptions,
  defaultExtractorOptions,
  defaultTimeout,
  defaultOrigin,
} from "../../lib/default-values";
import { addScrapeJob, waitForJob } from "../../services/queue-jobs";
import { getScrapeQueue } from "../../services/queue-service";
import { v4 as uuidv4 } from "uuid";
import { Logger } from "../../lib/logger";
import * as Sentry from "@sentry/node";
import { getJobPriority } from "../../lib/job-priority";

export async function scrapeHelper(
  jobId: string,
  req: Request,
  team_id: string,
  crawlerOptions: any,
  pageOptions: PageOptions,
  extractorOptions: ExtractorOptions,
  timeout: number,
  plan?: PlanType
): Promise<{
  success: boolean;
  error?: string;
  data?: Document;
  returnCode: number;
}> {
  const url = req.body.url;
  if (typeof url !== "string") {
    return { success: false, error: "Url is required", returnCode: 400 };
  }

  if (isUrlBlocked(url)) {
    return {
      success: false,
      error:
        "Firecrawl currently does not support social media scraping due to policy restrictions. We're actively working on building support for it.",
      returnCode: 403,
    };
  }

  const jobPriority = await getJobPriority({ plan, team_id, basePriority: 10 });

  const job = await addScrapeJob(
    {
      url,
      mode: "single_urls",
      crawlerOptions,
      team_id,
      plan,
      pageOptions,
      extractorOptions,
      origin: req.body.origin ?? defaultOrigin,
      is_scrape: true,
    },
    {},
    jobId,
    jobPriority
  );

  let doc;

  const err = await Sentry.startSpan(
    {
      name: "Wait for job to finish",
      op: "bullmq.wait",
      attributes: { job: jobId },
    },
    async (span) => {
      try {
        doc = (await waitForJob(job.id, timeout))[0];
      } catch (e) {
        if (e instanceof Error && e.message.startsWith("Job wait")) {
          span.setAttribute("timedOut", true);
          return {
            success: false,
            error: "Request timed out",
            returnCode: 408,
          };
        } else if (
          typeof e === "string" &&
          (e.includes("Error generating completions: ") ||
            e.includes("Invalid schema for function") ||
            e.includes(
              "LLM extraction did not match the extraction schema you provided."
            ))
        ) {
          return {
            success: false,
            error: e,
            returnCode: 500,
          };
        } else {
          throw e;
        }
      }
      span.setAttribute("result", JSON.stringify(doc));
      return null;
    }
  );

  if (err !== null) {
    return err;
  }

  await job.remove();

  if (!doc) {
    console.error("!!! PANIC DOC IS", doc, job);
    return {
      success: true,
      error: "No page found",
      returnCode: 200,
      data: doc,
    };
  }

  delete doc.index;
  delete doc.provider;

  // Remove rawHtml if pageOptions.rawHtml is false and extractorOptions.mode is llm-extraction-from-raw-html
  if (
    !pageOptions.includeRawHtml &&
    extractorOptions.mode == "llm-extraction-from-raw-html"
  ) {
    if (doc.rawHtml) {
      delete doc.rawHtml;
    }
  }

  if (!pageOptions.includeHtml) {
    if (doc.html) {
      delete doc.html;
    }
  }

  return {
    success: true,
    data: doc,
    returnCode: 200,
  };
}

export async function scrapeController(req: Request, res: Response) {
  try {
    let earlyReturn = false;
    // make sure to authenticate user first, Bearer <token>
    const { success, team_id, error, status, plan, chunk } = await authenticateUser(
      req,
      res,
      RateLimiterMode.Scrape
    );
    if (!success) {
      return res.status(status).json({ error });
    }

    const crawlerOptions = req.body.crawlerOptions ?? {};
    const pageOptions = { ...defaultPageOptions, ...req.body.pageOptions };
    const extractorOptions = {
      ...defaultExtractorOptions,
      ...req.body.extractorOptions,
    };
    const origin = req.body.origin ?? defaultOrigin;
    let timeout = req.body.timeout ?? defaultTimeout;

    if (extractorOptions.mode.includes("llm-extraction")) {
      if (
        typeof extractorOptions.extractionSchema !== "object" ||
        extractorOptions.extractionSchema === null
      ) {
        return res.status(400).json({
          error:
            "extractorOptions.extractionSchema must be an object if llm-extraction mode is specified",
        });
      }

      pageOptions.onlyMainContent = true;
      timeout = req.body.timeout ?? 90000;
    }

    // checkCredits
    try {
      const { success: creditsCheckSuccess, message: creditsCheckMessage } =
        await checkTeamCredits(chunk, team_id, 1);
      if (!creditsCheckSuccess) {
        earlyReturn = true;
        return res.status(402).json({ error: "Insufficient credits" });
      }
    } catch (error) {
      Logger.error(error);
      earlyReturn = true;
      return res.status(500).json({
        error:
          "Error checking team credits. Please contact hello@firecrawl.com for help.",
      });
    }

    const jobId = uuidv4();

    const startTime = new Date().getTime();
    const result = await scrapeHelper(
      jobId,
      req,
      team_id,
      crawlerOptions,
      pageOptions,
      extractorOptions,
      timeout,
      plan
    );
    const endTime = new Date().getTime();
    const timeTakenInSeconds = (endTime - startTime) / 1000;
    const numTokens =
      result.data && result.data.markdown
        ? numTokensFromString(result.data.markdown, "gpt-3.5-turbo")
        : 0;

    if (result.success) {
      let creditsToBeBilled = 1;
      const creditsPerLLMExtract = 4;

      if (extractorOptions.mode.includes("llm-extraction")) {
        // creditsToBeBilled = creditsToBeBilled + (creditsPerLLMExtract * filteredDocs.length);
        creditsToBeBilled += creditsPerLLMExtract;
      }

      let startTimeBilling = new Date().getTime();

      if (earlyReturn) {
        // Don't bill if we're early returning
        return;
      }
      if (creditsToBeBilled > 0) {
        // billing for doc done on queue end, bill only for llm extraction
<<<<<<< HEAD
        billTeam(team_id, chunk.sub_id, creditsToBeBilled).catch(error => {
=======
        billTeam(team_id, chunk?.sub_id, creditsToBeBilled).catch(error => {
>>>>>>> 96245e38
          Logger.error(`Failed to bill team ${team_id} for ${creditsToBeBilled} credits: ${error}`);
          // Optionally, you could notify an admin or add to a retry queue here
        });
      }
    }
    
    let doc = result.data;
    if (!pageOptions || !pageOptions.includeRawHtml) {
      if (doc && doc.rawHtml) {
        delete doc.rawHtml;
      }
    }
  
    if(pageOptions && pageOptions.includeExtract) {
      if(!pageOptions.includeMarkdown && doc && doc.markdown) {
        delete doc.markdown;
      }
    }

    logJob({
      job_id: jobId,
      success: result.success,
      message: result.error,
      num_docs: 1,
      docs: [doc],
      time_taken: timeTakenInSeconds,
      team_id: team_id,
      mode: "scrape",
      url: req.body.url,
      crawlerOptions: crawlerOptions,
      pageOptions: pageOptions,
      origin: origin,
      extractor_options: extractorOptions,
      num_tokens: numTokens,
    });

    return res.status(result.returnCode).json(result);
  } catch (error) {
    Sentry.captureException(error);
    Logger.error(error);
    return res.status(500).json({
      error:
        typeof error === "string"
          ? error
          : error?.message ?? "Internal Server Error",
    });
  }
}<|MERGE_RESOLUTION|>--- conflicted
+++ resolved
@@ -60,8 +60,8 @@
       mode: "single_urls",
       crawlerOptions,
       team_id,
+      pageOptions,
       plan,
-      pageOptions,
       extractorOptions,
       origin: req.body.origin ?? defaultOrigin,
       is_scrape: true,
@@ -197,7 +197,7 @@
         await checkTeamCredits(chunk, team_id, 1);
       if (!creditsCheckSuccess) {
         earlyReturn = true;
-        return res.status(402).json({ error: "Insufficient credits" });
+        return res.status(402).json({ error: "Insufficient credits. For more credits, you can upgrade your plan at https://firecrawl.dev/pricing" });
       }
     } catch (error) {
       Logger.error(error);
@@ -245,11 +245,7 @@
       }
       if (creditsToBeBilled > 0) {
         // billing for doc done on queue end, bill only for llm extraction
-<<<<<<< HEAD
         billTeam(team_id, chunk.sub_id, creditsToBeBilled).catch(error => {
-=======
-        billTeam(team_id, chunk?.sub_id, creditsToBeBilled).catch(error => {
->>>>>>> 96245e38
           Logger.error(`Failed to bill team ${team_id} for ${creditsToBeBilled} credits: ${error}`);
           // Optionally, you could notify an admin or add to a retry queue here
         });
