--- conflicted
+++ resolved
@@ -4,30 +4,10 @@
 import { SitemapEntry, fetchSitemapData, getLinksFromSitemap } from "./sitemap";
 import { WebCrawler } from "./crawler";
 import { getValue, setValue } from "../../services/redis";
-<<<<<<< HEAD
-import { getImageDescription } from "./utils/gptVision";
+import { getImageDescription } from "./utils/imageDescription";
 import { fetchAndProcessPdf } from "./utils/pdfProcessor";
 import { replaceImgPathsWithAbsolutePaths, replacePathsWithAbsolutePaths } from "./utils/replacePaths";
 
-
-=======
-import { getImageDescription } from "./utils/imageDescription";
-
-export type WebScraperOptions = {
-  urls: string[];
-  mode: "single_urls" | "sitemap" | "crawl";
-  crawlerOptions?: {
-    returnOnlyUrls?: boolean;
-    includes?: string[];
-    excludes?: string[];
-    maxCrawledLinks?: number;
-    limit?: number;
-    generateImgAltText?: boolean;
-    generateImgAltTextModel?: "gpt-4-turbo" | "claude-3-opus";
-  };
-  concurrentRequests?: number;
-};
->>>>>>> db15724b
 export class WebScraperDataProvider {
   private urls: string[] = [""];
   private mode: "single_urls" | "sitemap" | "crawl" = "single_urls";
@@ -38,12 +18,9 @@
   private limit: number = 10000;
   private concurrentRequests: number = 20;
   private generateImgAltText: boolean = false;
-<<<<<<< HEAD
   private pageOptions?: PageOptions;
   private replaceAllPathsWithAbsolutePaths?: boolean = false;
-=======
   private generateImgAltTextModel: "gpt-4-turbo" | "claude-3-opus" = "gpt-4-turbo";
->>>>>>> db15724b
 
   authorize(): void {
     throw new Error("Method not implemented.");
@@ -437,30 +414,9 @@
     return documents;
   }
   generatesImgAltText = async (documents: Document[]): Promise<Document[]> => {
-<<<<<<< HEAD
     await Promise.all(
       documents.map(async (document) => {
         const images = document.content.match(/!\[.*?\]\((.*?)\)/g) || [];
-=======
-    await Promise.all(documents.map(async (document) => {
-      const baseUrl = new URL(document.metadata.sourceURL).origin;
-      const images = document.content.match(/!\[.*?\]\(((?:[^()]+|\((?:[^()]+|\([^()]*\))*\))*)\)/g) || [];
-
-      await Promise.all(images.map(async (image) => {
-        let imageUrl = image.match(/\(([^)]+)\)/)[1];
-        let altText = image.match(/\[(.*?)\]/)[1];
-        let newImageUrl = '';
-
-        if (!altText && !imageUrl.startsWith("data:image") && /\.(png|jpeg|gif|webp)$/.test(imageUrl)) {
-          newImageUrl = baseUrl + imageUrl;
-          const imageIndex = document.content.indexOf(image);
-          const contentLength = document.content.length;
-          let backText = document.content.substring(imageIndex + image.length, Math.min(imageIndex + image.length + 1000, contentLength));
-          let frontTextStartIndex = Math.max(imageIndex - 1000, 0);
-          let frontText = document.content.substring(frontTextStartIndex, imageIndex);
-          altText = await getImageDescription(newImageUrl, backText, frontText, this.generateImgAltTextModel);
-        }
->>>>>>> db15724b
 
         await Promise.all(
           images.map(async (image: string) => {
@@ -487,7 +443,7 @@
                 imageUrl,
                 backText,
                 frontText
-              );
+              , this.generateImgAltTextModel);
             }
 
             document.content = document.content.replace(
